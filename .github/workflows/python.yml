--- conflicted
+++ resolved
@@ -30,23 +30,6 @@
           repository: hannorein/rebound
           ref: ${{ github.event.client_payload.ref }}
           path: ./rebound
-<<<<<<< HEAD
-
-  build_reboundx:
-    - name: Build package
-    steps:
-      - name: Install REBOUNDx
-        run: pip install -e .
-      - name: Output package contents
-        run: |
-          pip show reboundx -vf
-
-  run_unit_tests:
-    - name: Running unittests
-    steps:
-      run: |
-        python -m unittest discover -s reboundx/test/ -v
-=======
       - name: Default REBOUND install
         if: github.event_name != 'workflow_dispatch' # if not triggered by REBOUND, use latest PyPI version
         run: pip install rebound
@@ -60,5 +43,4 @@
       - name: Output package contents
         run: pip show reboundx -vf
       - name: Run unit tests
-        run: python -m unittest discover -s reboundx/test/ -v
->>>>>>> 71943a79
+        run: python -m unittest discover -s reboundx/test/ -v