/**
 * Kozai cycles
 *
 * This example uses the IAS15 integrator to simulate
 * a Lidov Kozai cycle of a planet perturbed by a distant star.
 * The integrator automatically adjusts the timestep so that
 * even very high eccentricity encounters are resolved with high
 * accuracy.
 *
 * This is the same Kozai example implemented in Lu et. al (2023)
 * Also, see the ipython examples prefixed TidesSpin for in-depth exploration of the parameters that can be set in this simulation.
 */
 #include <stdio.h>
 #include <stdlib.h>
 #include <unistd.h>
 #include <math.h>
 #include "rebound.h"
 #include "reboundx.h"
 #include "tides_spin.c"

void heartbeat(struct reb_simulation* r);
double tmax = 1e5; // kept short to run quickly.
                   // set to 3e5 for a full cycle
                   // or 7e6 * 2 * M_PI to reproduce the paper plot

int main(int argc, char* argv[]){
    struct reb_simulation* sim = reb_create_simulation();
    // Initial conditions
    // Setup constants
    sim->dt                 = M_PI*1e-1;     // initial timestep
    sim->integrator         = REB_INTEGRATOR_IAS15; // IAS15 is used for its adaptive timestep:
                                                   // in a Kozai cycle the planet experiences close encounters during the high-eccentricity epochs.
                                                   // A fixed-time integrator (for example, WHFast) would need to apply the worst-case timestep to the whole simulation
    sim->heartbeat          = heartbeat;

    // Initial conditions
    struct reb_particle star = {0};
    star.m  = 1;
    star.r = 0.00465;
    reb_add(sim, star);

    // struct reb_particle planet = {0};
    double planet_m  = 0.054 * 9.55e-4; // A Jupiter-like planet
    double planet_r = 0.3 * 4.676e-4;
    double planet_a = 2.;
    double planet_e = 0.001;
    reb_add_fmt(sim, "m r a e", planet_m, planet_r, planet_a, planet_e);

    // The perturber - treated as a point particle
    double perturber_m  = 1;
    double perturber_a = 50.;
    double perturber_e = 0.7 * M_PI / 180.;
    double perturber_inc = 80. * M_PI / 180.;
    reb_add_fmt(sim, "m a e inc", perturber_m, perturber_a, perturber_e, perturber_inc);

    // Add REBOUNDx effects
    // First tides_spin
    struct rebx_extras* rebx = rebx_attach(sim);

    struct rebx_force* effect = rebx_load_force(rebx, "tides_spin");
    rebx_add_force(rebx, effect);


    // Sun
    const double solar_k2 = 0.07;
    rebx_set_param_double(rebx, &sim->particles[0].ap, "k2", solar_k2);
    rebx_set_param_double(rebx, &sim->particles[0].ap, "I", 0.07 * star.m * star.r * star.r);

    const double solar_spin_period = 4.6 * 2. * M_PI / 365.;
    const double solar_spin = (2 * M_PI) / solar_spin_period;
    rebx_set_param_vec3d(rebx, &sim->particles[0].ap, "Omega", (struct reb_vec3d){.z=solar_spin}); // Omega_x = Omega_y = 0 by default

    const double solar_Q = 1e6;
    struct reb_orbit orb = reb_tools_particle_to_orbit(sim->G, sim->particles[1], sim->particles[0]);
    // In the case of a spin that is synchronous with a circular orbit, tau is related to the tidal quality factor Q through the orbital mean motion n (see Lu et al. 2023 for discussion). Clearly that's not the case here, but gives us a reasonable starting point to start turning this knob
    double solar_tau = 1 / (2 * solar_Q * orb.n);
    rebx_set_param_double(rebx, &sim->particles[0].ap, "tau", solar_tau);

    // Planet
    const double planet_k2 = 0.4;
    rebx_set_param_double(rebx, &sim->particles[1].ap, "k2", planet_k2);
    rebx_set_param_double(rebx, &sim->particles[1].ap, "I", 0.25 * planet_m * planet_r * planet_r);

    const double spin_period_p = 1. * 2. * M_PI / 365.; // days to reb years
    const double spin_p = (2. * M_PI) / spin_period_p;
    const double theta_p = 0. * M_PI / 180.;
    const double phi_p = 0. * M_PI / 180;
    struct reb_vec3d Omega_sv = reb_tools_spherical_to_xyz(spin_p, theta_p, phi_p);
    rebx_set_param_vec3d(rebx, &sim->particles[1].ap, "Omega", Omega_sv);
    printf("%e,%e,%e\n", Omega_sv.x, Omega_sv.y, Omega_sv.z);

    const double planet_Q = 3e5;
    rebx_set_param_double(rebx, &sim->particles[1].ap, "tau", 1./(2.*planet_Q*orb.n));


    // add GR precession:
    struct rebx_force* gr = rebx_load_force(rebx, "gr_potential");
    rebx_add_force(rebx, gr);
    rebx_set_param_double(rebx, &gr->ap, "c", 10065.32); // in default units

    reb_move_to_com(sim);

    // Let's create a reb_rotation object that rotates to new axes with newz pointing along the total ang. momentum, and x along the line of
    // nodes with the invariable plane (along z cross newz)
<<<<<<< HEAD
    struct reb_vec3d newz = rebx_spin_angular_momentum(rebx);
=======
    struct reb_vec3d newz = reb_vec3d_add(reb_tools_angular_momentum(sim), rebx_tools_spin_angular_momentum(rebx));
>>>>>>> 64ec1579
    struct reb_vec3d newx = reb_vec3d_cross((struct reb_vec3d){.z =1}, newz);
    struct reb_rotation rot = reb_rotation_init_to_new_axes(newz, newx);
    rebx_simulation_irotate(rebx, rot); // This rotates our simulation into the invariable plane aligned with the total ang. momentum (including spin)

    rebx_spin_initialize_ode(rebx, effect);

    system("rm -v output.txt");        // delete previous output file
    reb_integrate(sim, tmax);

    rebx_free(rebx);
    reb_free_simulation(sim);
}

void heartbeat(struct reb_simulation* sim){
    // Output spin and orbital information to file
    if(reb_output_check(sim, 10)){        // outputs every 10 REBOUND years
      struct rebx_extras* const rebx = sim->extras;
      FILE* of = fopen("output.txt", "a");
      if (of==NULL){
          reb_error(sim, "Can not open file.");
          return;
      }

      struct reb_particle* sun = &sim->particles[0];
      struct reb_particle* p1 = &sim->particles[1];
      struct reb_particle* pert = &sim->particles[2];

      // orbits
      struct reb_orbit o1 = reb_tools_particle_to_orbit(sim->G, *p1, *sun);
      double a1 = o1.a;
      double e1 = o1.e;
      double i1 = o1.inc;
      double Om1 = o1.Omega;
      double pom1 = o1.pomega;
      struct reb_vec3d n1 = o1.hvec;

      struct reb_particle com = reb_get_com_of_pair(sim->particles[0],sim->particles[1]);
      struct reb_orbit o2 = reb_tools_particle_to_orbit(sim->G, *pert, com);
      double a2 = o2.a;
      double e2 = o2.e;
      double i2 = o2.inc;
      double Om2 = o2.Omega;
      double pom2 = o2.pomega;

      struct reb_vec3d* Omega_sun = rebx_get_param(rebx, sun->ap, "Omega");

      // Interpret planet spin in the rotating planet frame
      struct reb_vec3d* Omega_p_inv = rebx_get_param(rebx, p1->ap, "Omega");

      // Transform spin vector into planet frame, w/ z-axis aligned with orbit normal and x-axis aligned with line of nodes
      struct reb_vec3d line_of_nodes = reb_vec3d_cross((struct reb_vec3d){.z =1}, n1);
      struct reb_rotation rot = reb_rotation_init_to_new_axes(n1, line_of_nodes); // Arguments to this function are the new z and x axes
      struct reb_vec3d srot = reb_vec3d_rotate(*Omega_p_inv, rot); // spin vector in the planet's frame

      // Interpret the spin axis in the more natural spherical coordinates
      double mag_p;
      double theta_p;
      double phi_p;
      reb_tools_xyz_to_spherical(srot, &mag_p, &theta_p, &phi_p);

      fprintf(of, "%e,%e,%e,%e,%e,%e,%e,%e,%e,%e,%e,%e,%e,%e,%e,%e,%e\n", sim->t, Omega_sun->x, Omega_sun->y, Omega_sun->z, mag_p, theta_p, phi_p, a1, e1, i1, Om1, pom1, a2, e2, i2, Om2, pom2); // print spins and orbits

      fclose(of);
    }

    if(reb_output_check(sim, 20.*M_PI)){        // outputs to the screen
        reb_output_timing(sim, tmax);
    }
}<|MERGE_RESOLUTION|>--- conflicted
+++ resolved
@@ -87,7 +87,6 @@
     const double phi_p = 0. * M_PI / 180;
     struct reb_vec3d Omega_sv = reb_tools_spherical_to_xyz(spin_p, theta_p, phi_p);
     rebx_set_param_vec3d(rebx, &sim->particles[1].ap, "Omega", Omega_sv);
-    printf("%e,%e,%e\n", Omega_sv.x, Omega_sv.y, Omega_sv.z);
 
     const double planet_Q = 3e5;
     rebx_set_param_double(rebx, &sim->particles[1].ap, "tau", 1./(2.*planet_Q*orb.n));
@@ -102,11 +101,7 @@
 
     // Let's create a reb_rotation object that rotates to new axes with newz pointing along the total ang. momentum, and x along the line of
     // nodes with the invariable plane (along z cross newz)
-<<<<<<< HEAD
-    struct reb_vec3d newz = rebx_spin_angular_momentum(rebx);
-=======
     struct reb_vec3d newz = reb_vec3d_add(reb_tools_angular_momentum(sim), rebx_tools_spin_angular_momentum(rebx));
->>>>>>> 64ec1579
     struct reb_vec3d newx = reb_vec3d_cross((struct reb_vec3d){.z =1}, newz);
     struct reb_rotation rot = reb_rotation_init_to_new_axes(newz, newx);
     rebx_simulation_irotate(rebx, rot); // This rotates our simulation into the invariable plane aligned with the total ang. momentum (including spin)
